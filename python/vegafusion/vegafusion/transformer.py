# VegaFusion
# Copyright (C) 2022, Jon Mease
#
# This program is distributed under multiple licenses.
# Please consult the license documentation provided alongside
# this program the details of the active license.

import io
import os
import pathlib
from hashlib import sha1
from tempfile import NamedTemporaryFile
import uuid
import altair as alt
import pandas as pd
import pyarrow as pa
from weakref import WeakValueDictionary

DATASET_PREFIXES = ("vegafusion+dataset://", "table://")

def to_arrow_table(data):
    """
    Helper to convert a Pandas DataFrame to a PyArrow Table

    :param data: Pandas DataFrame
    :return: pyarrow.Table
    """
    import pyarrow as pa

    # Reset named index(ex) into a column
    if getattr(data.index, "name", None) is not None:
        data = data.reset_index()

    # Use pyarrow to infer schema from DataFrame
    for col, pd_type in data.dtypes.items():
        try:
            candidate_schema = pa.Schema.from_pandas(data[[col]])

            # Get inferred pyarrow type
            pa_type = candidate_schema.field(col).type

            # Convert Decimal columns to float
            if isinstance(pa_type, (pa.Decimal128Type, pa.Decimal256Type)):
                data = data.assign(**{col: data[col].astype("float64")})

        except pa.ArrowTypeError:
            if pd_type.kind == "O":
                # Try converting object columns to strings to handle cases where a
                # column has a mix of numbers and strings
                data = data.assign(**{col: data[col].astype(str)})

        # Expand categoricals (not yet supported in VegaFusion)
        if isinstance(pd_type, pd.CategoricalDtype):
            cat = data[col].cat
            data = data.assign(**{col: cat.categories[cat.codes]})

        # Copy un-aligned columns to align them
        # (arrow-rs seems to have trouble with un-aligned arrays)
        values = getattr(data[col], "values", None)
        if values is not None:
            flags = getattr(values, "flags", None)
            if flags is not None:
                try:
                    aligned = flags["ALIGNED"]
                    if not aligned:
                        data = data.assign(**{col: data[col].copy()})
                except IndexError:
                    pass

    # Convert DataFrame to table. Keep index only if named
    preserve_index = bool([name for name in getattr(data.index, "names", []) if name])
    table = pa.Table.from_pandas(data, preserve_index=preserve_index)

    return table


def to_arrow_ipc_bytes(data, stream=False):
    """
    Helper to convert a DataFrame to the Arrow IPC binary format

    :param data: Pandas DataFrame, pyarrow Table, or object that supports
        the DataFrame Interchange Protocol
    :param stream: If True, write IPC Stream format. If False (default), write ipc file format.
    :return: bytes
    """
    if isinstance(data, pd.DataFrame):
        table = to_arrow_table(data)
    elif isinstance(data, pa.Table):
        table = data
    elif hasattr(data, "__dataframe__"):
        pi = import_pyarrow_interchange()
        table = pi.from_dataframe(data)
    else:
        raise ValueError(f"Unsupported input to to_arrow_ipc_bytes: {type(data)}")
    return arrow_table_to_ipc_bytes(table, stream=stream)


def arrow_table_to_ipc_bytes(table, stream=False):
    import pyarrow as pa

    # Next we write the Arrow table as a feather file (The Arrow IPC format on disk).
    # Write it in memory first so we can hash the contents before touching disk.
    bytes_buffer = io.BytesIO()

    max_chunksize=8096

    if stream:
        with pa.ipc.new_stream(bytes_buffer, table.schema) as f:
            f.write_table(table, max_chunksize=max_chunksize)
    else:
        with pa.ipc.new_file(bytes_buffer, table.schema) as f:
            f.write_table(table, max_chunksize=max_chunksize)

    return bytes_buffer.getvalue()


def to_feather(data, file):
    """
    Helper to convert a Pandas DataFrame to a feather file that is optimized for
    use as a VegaFusion data source

    :param data: Pandas DataFrame, pyarrow Table, or object that supports
        the DataFrame Interchange Protocol
    :param file: File path string or writable file-like object
    :return: None
    """
    file_bytes = to_arrow_ipc_bytes(data, stream=False)

    # Either write to new file at path, or to writable file-like object
    if hasattr(file, "write"):
        file.write(file_bytes)
    else:
        with open(file, "wb") as f:
            f.write(file_bytes)


def feather_transformer(data, data_dir="_vegafusion_data"):
    from vegafusion import runtime

    if "vegafusion" not in alt.renderers.active:
        # Use default transformer if a vegafusion renderer is not active
        return alt.default_data_transformer(data)
    elif is_dataframe_like(data):
        if runtime.using_grpc:
            raise ValueError(
                "DataFrame data sources are not yet supported by the gRPC runtime"
            )

        bytes_buffer = io.BytesIO()
        to_feather(data, bytes_buffer)
        file_bytes = bytes_buffer.getvalue()

        # Hash bytes to generate unique file name
        hasher = sha1()
        hasher.update(file_bytes)
        hashstr = hasher.hexdigest()
        fname = f"vegafusion-{hashstr}.feather"

        # Check if file already exists
        tmp_dir = pathlib.Path(data_dir) / "tmp"
        os.makedirs(tmp_dir, exist_ok=True)
        path = pathlib.Path(data_dir) / fname
        if not path.is_file():
            # Write to temporary file then move (os.replace) to final destination. This is more resistant
            # to race conditions
            with NamedTemporaryFile(dir=tmp_dir, delete=False) as tmp_file:
                tmp_file.write(file_bytes)
                tmp_name = tmp_file.name

            os.replace(tmp_name, path)

        return {"url": path.as_posix()}
    else:
        # Use default transformer if we don't recognize data
        return alt.default_data_transformer(data)


def get_inline_dataset_names(vega_spec):
    """
    Get set of the inline datasets names in the provided spec

    :param vega_spec: Vega spec
    :return: set of inline dataset names
    """
    table_names = set()
    for data in vega_spec.get("data", []):
        url = data.get("url", "")
        for prefix in DATASET_PREFIXES:
            if url.startswith(prefix):
                name = url[len(prefix):]
                table_names.add(name)

    for mark in vega_spec.get("marks", []):
        table_names.update(get_inline_dataset_names(mark))

    return table_names


__inline_tables = WeakValueDictionary()


def get_inline_dataset_table(table_name):
    return __inline_tables.pop(table_name)


def get_inline_datasets_for_spec(vega_spec):
    table_names = get_inline_dataset_names(vega_spec)
    datasets = {}
    for table_name in table_names:
        try:
            datasets[table_name] = get_inline_dataset_table(table_name)
        except KeyError:
            # named dataset that was provided by the user
            pass
    return datasets


def inline_data_transformer(data):
<<<<<<< HEAD
    table_name = f"table_{uuid.uuid4()}".replace("-", "_")
    __inline_tables[table_name] = data
    return {"url": DATASET_PREFIXES[0] + table_name}
=======
    if is_dataframe_like(data):
        table_name = f"table_{uuid.uuid4()}".replace("-", "_")
        __inline_tables[table_name] = data
        return {"url": DATASET_PREFIX + table_name}
    else:
        # Use default transformer if we don't recognize data
        return alt.default_data_transformer(data)


def is_dataframe_like(data):
    return isinstance(data, (pd.DataFrame, pa.Table)) or hasattr(data, "__dataframe__")


def import_pyarrow_interchange():
    try:
        import pyarrow.interchange as pi
        return pi
    except ImportError:
        raise ImportError(
            "Use of the DataFrame Interchange Protocol requires at least version 11.0.0 of pyarrow\n"
            f"Found version {pa.__version__}"
        )
>>>>>>> 1b5bd6e0


alt.data_transformers.register("vegafusion-feather", feather_transformer)
alt.data_transformers.register("vegafusion-inline", inline_data_transformer)<|MERGE_RESOLUTION|>--- conflicted
+++ resolved
@@ -216,15 +216,10 @@
 
 
 def inline_data_transformer(data):
-<<<<<<< HEAD
-    table_name = f"table_{uuid.uuid4()}".replace("-", "_")
-    __inline_tables[table_name] = data
-    return {"url": DATASET_PREFIXES[0] + table_name}
-=======
     if is_dataframe_like(data):
         table_name = f"table_{uuid.uuid4()}".replace("-", "_")
         __inline_tables[table_name] = data
-        return {"url": DATASET_PREFIX + table_name}
+        return {"url": DATASET_PREFIXES[0] + table_name}
     else:
         # Use default transformer if we don't recognize data
         return alt.default_data_transformer(data)
@@ -243,7 +238,6 @@
             "Use of the DataFrame Interchange Protocol requires at least version 11.0.0 of pyarrow\n"
             f"Found version {pa.__version__}"
         )
->>>>>>> 1b5bd6e0
 
 
 alt.data_transformers.register("vegafusion-feather", feather_transformer)
